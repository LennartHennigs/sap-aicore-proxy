import { createSapAiCore } from '@ai-foundry/sap-aicore-provider';
import { aisdk } from '../lib/ai-sdk.js';
import { Agent, setTracingDisabled } from '@openai/agents';
import { modelRouter } from '../models/model-router.js';
import { config } from '../config/app-config.js';
import { tokenManager } from '../auth/token-manager.js';
import { SecureLogger } from '../utils/secure-logger.js';

export interface PooledModel {
  agent: Agent;
  lastUsed: number;
  requestCount: number;
}

class ModelPool {
  private pool: Map<string, PooledModel> = new Map();
  private readonly maxIdleTime = config.models.pooling.maxIdleTime;
  private readonly cleanupInterval = config.models.pooling.cleanupInterval;
  private cleanupTimer: NodeJS.Timeout | null = null;

  constructor() {
    // Disable tracing globally
    setTracingDisabled(true);

    // Start cleanup timer
    this.startCleanup();
  }

  async getModel(modelName: string): Promise<Agent> {
    const existing = this.pool.get(modelName);

    if (existing) {
      // Update usage stats
      existing.lastUsed = Date.now();
      existing.requestCount++;
      return existing.agent;
    }

    // Create new model instance
    const modelConfig = modelRouter.getModelConfig(modelName);
    if (!modelConfig) {
      throw new Error(`Model ${modelName} not found in configuration`);
    }

    SecureLogger.logModelPoolOperation('Creating new model instance', modelName);
<<<<<<< HEAD

    // Build deployment URL for SAP AI Core
    const deploymentUrl = `${config.aicore.baseUrl}/v2/inference/deployments/${modelConfig.deploymentId}`;

    // Get access token using our existing token manager
    const accessToken = await tokenManager.getAccessToken();

=======
    
    // Build deployment URL for SAP AI Core
    const deploymentUrl = `${config.aicore.baseUrl}/v2/inference/deployments/${modelConfig.deploymentId}`;
    
    // Get access token using our existing token manager
    const accessToken = await tokenManager.getAccessToken();
    
>>>>>>> 57d62585
    // Configure SAP AI Core provider with deployment URL and authorization header
    const sapAiCore = createSapAiCore({
      deploymentUrl: deploymentUrl,
      headers: {
        'Authorization': `Bearer ${accessToken}`
      }
    });
<<<<<<< HEAD

    // Set environment variable as fallback for the provider
    process.env.AICORE_DEPLOYMENT_URL = deploymentUrl;

=======
    
    // Set environment variable as fallback for the provider
    process.env.AICORE_DEPLOYMENT_URL = deploymentUrl;
    
>>>>>>> 57d62585
    const providerModelName = `${config.models.providers.sapAiCore.prefix}/${modelName}`;
    const model = aisdk(sapAiCore(providerModelName));

    const agent = new Agent({
      name: `SAP AI Assistant - ${modelName}`,
      instructions: 'You are a helpful AI assistant.',
      model: model
    });

    // Add to pool
    const pooledModel: PooledModel = {
      agent,
      lastUsed: Date.now(),
      requestCount: 1
    };

    this.pool.set(modelName, pooledModel);
    SecureLogger.logModelConfigured(modelName);

    return agent;
  }

  async getModelForStreaming(modelName: string): Promise<any> {
    const existing = this.pool.get(modelName);

    if (existing) {
      // Update usage stats
      existing.lastUsed = Date.now();
      existing.requestCount++;
      return existing.agent.model;
    }

    // Create new model instance if not exists
    await this.getModel(modelName);
    const pooledModel = this.pool.get(modelName);
    return pooledModel?.agent.model;
  }

  getPoolStats(): { [modelName: string]: { requestCount: number; lastUsed: string; idleTime: string } } {
    const stats: { [modelName: string]: { requestCount: number; lastUsed: string; idleTime: string } } = {};
    const now = Date.now();

    this.pool.forEach((pooledModel, modelName) => {
      const idleTime = now - pooledModel.lastUsed;
      stats[modelName] = {
        requestCount: pooledModel.requestCount,
        lastUsed: new Date(pooledModel.lastUsed).toISOString(),
        idleTime: `${Math.round(idleTime / 1000)}s`
      };
    });

    return stats;
  }

  private startCleanup(): void {
    this.cleanupTimer = setInterval(() => {
      this.cleanup();
    }, this.cleanupInterval);
  }

  private cleanup(): void {
    const now = Date.now();
    const toRemove: string[] = [];

    this.pool.forEach((pooledModel, modelName) => {
      const idleTime = now - pooledModel.lastUsed;

      if (idleTime > this.maxIdleTime) {
        toRemove.push(modelName);
      }
    });

    if (toRemove.length > 0) {
      SecureLogger.logModelPoolOperation(`Cleaning up ${toRemove.length} idle model instances`);
      for (const modelName of toRemove) {
        this.pool.delete(modelName);
      }
    }
  }

  preloadModels(modelNames: string[]): void {
    SecureLogger.logModelPoolOperation(`Preloading ${modelNames.length} models`);

    // Preload models asynchronously without waiting
    modelNames.forEach(async (modelName) => {
      try {
        if (modelRouter.isProviderSupported(modelName)) {
          await this.getModel(modelName);
        }
      } catch (error) {
        SecureLogger.logError('Model preload', error, modelName);
      }
    });
  }

  shutdown(): void {
    if (this.cleanupTimer) {
      clearInterval(this.cleanupTimer);
      this.cleanupTimer = null;
    }

    SecureLogger.logModelPoolOperation(`Shutting down model pool with ${this.pool.size} instances`);
    this.pool.clear();
  }
}

export const modelPool = new ModelPool();<|MERGE_RESOLUTION|>--- conflicted
+++ resolved
@@ -43,7 +43,6 @@
     }
 
     SecureLogger.logModelPoolOperation('Creating new model instance', modelName);
-<<<<<<< HEAD
 
     // Build deployment URL for SAP AI Core
     const deploymentUrl = `${config.aicore.baseUrl}/v2/inference/deployments/${modelConfig.deploymentId}`;
@@ -51,15 +50,6 @@
     // Get access token using our existing token manager
     const accessToken = await tokenManager.getAccessToken();
 
-=======
-    
-    // Build deployment URL for SAP AI Core
-    const deploymentUrl = `${config.aicore.baseUrl}/v2/inference/deployments/${modelConfig.deploymentId}`;
-    
-    // Get access token using our existing token manager
-    const accessToken = await tokenManager.getAccessToken();
-    
->>>>>>> 57d62585
     // Configure SAP AI Core provider with deployment URL and authorization header
     const sapAiCore = createSapAiCore({
       deploymentUrl: deploymentUrl,
@@ -67,17 +57,10 @@
         'Authorization': `Bearer ${accessToken}`
       }
     });
-<<<<<<< HEAD
-
-    // Set environment variable as fallback for the provider
-    process.env.AICORE_DEPLOYMENT_URL = deploymentUrl;
-
-=======
     
     // Set environment variable as fallback for the provider
     process.env.AICORE_DEPLOYMENT_URL = deploymentUrl;
     
->>>>>>> 57d62585
     const providerModelName = `${config.models.providers.sapAiCore.prefix}/${modelName}`;
     const model = aisdk(sapAiCore(providerModelName));
 
